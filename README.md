# Feel Forward Backend

This repository provides the API for Feel Forward, a multi‑phase self‑awareness app. The FastAPI service exposes five endpoints for each phase of the workflow and relies on optional OpenAI integration.

## Setup

```bash
python -m venv venv
source venv/bin/activate
pip install -r requirements.txt
```

## Running the API

```bash
uvicorn api:app --reload
```

The server runs locally at `http://localhost:8000`. CORS is enabled for `https://feelfwd.app` and `https://www.feelfwd.app`.

## Endpoints

- `POST /phase0/factors`
- `POST /phase1/preferences`
- `POST /phase2/scenarios`
- `POST /phase3/reactions`
- `POST /phase4/summary`

All endpoints accept and return JSON. Requests exceeding the rate limit return a `429` response. See `models.py` for schema details.

## Directory Overview

- `api.py` – FastAPI application
- `models.py` – Pydantic request and response models
- `strands/` – Phase agents (see `strands/README.md`)
- `tests/` – Backend tests
- `PROMPTS.md`, `SPECS.md`, `AI_GUIDE.md` – project documentation

## Testing

Run the unit tests with:

```bash
pytest
```

## Deployment Notes

<<<<<<< HEAD
Set the environment variable `OPENAI_API_KEY` to enable LLM features. The code is ready to be containerized and deployed on AWS using your preferred approach (e.g., ECS, Lambda, or EC2).

## Infrastructure

The `infra/` directory contains an AWS CDK app that provisions Route 53 records and static hosting for the frontend. Run `cdk deploy` as described in `infra/README.md` to bootstrap DNS and hosting automatically.

An automation agent named **Lovable** runs this deployment in CI to keep the frontend stack up to date.
=======
Set the environment variable `OPENAI_API_KEY` to enable LLM features. The code is ready to be containerized and deployed on AWS using your preferred approach (e.g., ECS, Lambda, or EC2). See DEPLOY.md for step-by-step AWS deployment instructions.
>>>>>>> 7b59e981
<|MERGE_RESOLUTION|>--- conflicted
+++ resolved
@@ -46,14 +46,12 @@
 
 ## Deployment Notes
 
-<<<<<<< HEAD
 Set the environment variable `OPENAI_API_KEY` to enable LLM features. The code is ready to be containerized and deployed on AWS using your preferred approach (e.g., ECS, Lambda, or EC2).
 
 ## Infrastructure
 
 The `infra/` directory contains an AWS CDK app that provisions Route 53 records and static hosting for the frontend. Run `cdk deploy` as described in `infra/README.md` to bootstrap DNS and hosting automatically.
 
-An automation agent named **Lovable** runs this deployment in CI to keep the frontend stack up to date.
-=======
-Set the environment variable `OPENAI_API_KEY` to enable LLM features. The code is ready to be containerized and deployed on AWS using your preferred approach (e.g., ECS, Lambda, or EC2). See DEPLOY.md for step-by-step AWS deployment instructions.
->>>>>>> 7b59e981
+**Lovable** runs the frontend deployments to keep the frontend stack up to date.
+
+Set the environment variable `OPENAI_API_KEY` to enable LLM features. The code is ready to be containerized and deployed on AWS using your preferred approach (e.g., ECS, Lambda, or EC2). See DEPLOY.md for step-by-step AWS deployment instructions.