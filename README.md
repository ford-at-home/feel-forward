--- conflicted
+++ resolved
@@ -1,23 +1,29 @@
-# Feel Forward Agent
+# 🧠 Feel Forward Agent
 
 A modular agent implementation using strands-agents.
 
+---
+
 ## Setup
 
-1. Create a virtual environment:
+### 1. Create a virtual environment:
+
 ```bash
 python -m venv venv
 source venv/bin/activate  # On Windows: venv\Scripts\activate
 ```
 
-2. Install dependencies:
+### 2. Install dependencies:
+
 ```bash
 pip install -r requirements.txt
 ```
 
-## Running the API
-
-After installing the dependencies you can launch the FastAPI server:
+---
+
+## 🛰️ Running the API
+
+After installing the dependencies, launch the FastAPI server:
 
 ```bash
 uvicorn api:app --reload
@@ -25,8 +31,9 @@
 
 This starts the API locally at `http://localhost:8000`.
 
-<<<<<<< HEAD
-## API Endpoints
+---
+
+## 📡 API Endpoints
 
 The backend exposes the following REST endpoints:
 
@@ -37,20 +44,24 @@
 - `POST /phase4/summary`
 
 All endpoints accept and return `application/json`. Requests exceeding the
-per‑minute rate limit receive a `429` error. Error responses are returned in
-the format:
+per-minute rate limit receive a `429` error. Error responses follow this format:
 
 ```json
-{"error": true, "errorMessage": "Description"}
-```
-
-See `models.py` for the exact request and response schemas.
-
-=======
-## Running the Frontend
-
-The frontend lives in the `frontend/` directory and was bootstrapped with Vite
-and React. To run it in development mode:
+{
+  "error": true,
+  "errorMessage": "Description"
+}
+```
+
+See `models.py` for exact request and response schemas.
+
+---
+
+## 💻 Running the Frontend
+
+The frontend lives in the `frontend/` directory and was bootstrapped with Vite and React.
+
+To run it in development mode:
 
 ```bash
 cd frontend
@@ -59,15 +70,18 @@
 ```
 
 The app expects the API server to be running on `http://localhost:8000`.
->>>>>>> efdd8cf6
-
-## Running Tests
+
+---
+
+## 🧪 Running Tests
 
 ```bash
 pytest tests/
 ```
 
-## Usage
+---
+
+## 🔧 Usage
 
 ```python
 from strands.agent import Agent
@@ -80,7 +94,9 @@
 print(response)  # "I am my_agent and I received your message: Hello!"
 ```
 
-## Project Structure
+---
+
+## 🗂️ Project Structure
 
 - `strands/` - Backend logic package
   - `agent.py` - Agent exports
@@ -91,7 +107,9 @@
 - `requirements.txt` - Project dependencies
 - `README.md` - This file
 
-# Feel Forward
+---
+
+# 🌀 Feel Forward
 
 **Feel Forward** is a self-awareness and decision-making app that helps users calibrate their emotions against real-life scenarios based on their stated preferences. Instead of vaguely saying "I want a great job," users arrive at something like:
 
@@ -103,7 +121,7 @@
 
 ---
 
-## Features
+## ✨ Features
 
 - Exploratory discovery of hidden preferences
 - Emotionally rich scenario generation
@@ -114,7 +132,7 @@
 
 ---
 
-## Quickstart (Manual Prototype)
+## 🧪 Quickstart (Manual Prototype)
 
 1. Open [`PROMPTS.md`](PROMPTS.md) and follow the Phase 0–5 prompts.
 2. Copy/paste into your preferred LLM (Claude, ChatGPT).
@@ -123,7 +141,7 @@
 
 ---
 
-## Future Roadmap
+## 🛣️ Future Roadmap
 
 - [ ] Convert prompts into LangChain or Semantic Kernel agents
 - [ ] Add emotion classifier and preference clustering logic
@@ -132,35 +150,55 @@
 
 ---
 
-## License
+## 🧼 Requirements
+
+| Dependency       | Version  |
+|------------------|----------|
+| Python           | 3.11+    |
+| FastAPI          | latest   |
+| strands_sdk      | latest   |
+| Pytest           | latest   |
+
+---
+
+## 🧪 Setting up the Virtual Environment
+
+This project uses a Python virtual environment to manage dependencies.
+
+**To set up and activate:**
+
+```bash
+venv_up
+```
+
+This script will:
+- Create `venv` if it doesn't exist
+- Activate the environment
+- Create `requirements.txt` if missing
+- Install dependencies
+- Ensure `venv` is in `.gitignore`
+
+**Managing dependencies:**
+
+```bash
+pip install somepackage
+pip freeze > requirements.txt
+```
+
+**Deactivating:**
+
+```bash
+deactivate
+```
+
+---
+
+## 📜 License
 
 MIT
 
 ---
-## Setting up the Virtual Environment
-
-This project uses a Python virtual environment to manage dependencies.
-
-**To set up and activate the virtual environment:**
-
-1.  Run the command: `venv_up`
-2.  This script will:
-    * Create a virtual environment named `venv` if it doesn't exist.
-    * Activate the virtual environment.
-    * Create an empty `requirements.txt` file if it doesn't exist.
-    * Install dependencies listed in `requirements.txt` using `pip3 install -r requirements.txt`.
-    * Ensure the `venv` directory is excluded from Git tracking by adding it to `.gitignore`.
-
-**Managing Dependencies:**
-
-* List your project dependencies in the `requirements.txt` file (one package per line).
-* Install dependencies using: `pip install -r requirements.txt` (this is automatically run by `venv_up` after activation if the file is not empty).
-* To add new dependencies, install them with pip while the virtual environment is active and then update `requirements.txt` using: `pip freeze > requirements.txt`
-
-**Deactivating the Virtual Environment:**
-
-* To exit the virtual environment, run the command: `deactivate`
-
-**Excluding from Git:**
-
-* The `venv` directory is automatically added to `.gitignore` to prevent committing environment-specific files.+
+## 📫 Contact
+
+Open an issue or say hi in the feedback thread.