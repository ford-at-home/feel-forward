--- conflicted
+++ resolved
@@ -3,8 +3,6 @@
 .env.*
 !.env.example
 
-<<<<<<< HEAD
 __pycache__/
-=======
+
 frontend/node_modules/
->>>>>>> efdd8cf6
